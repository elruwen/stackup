#!/usr/bin/env ruby

$LOAD_PATH << File.expand_path("../lib", __dir__)

require "clamp"
require "console_logger"
require "multi_json"
require "securerandom"
require "stackup"
require "stackup/differ"
require "stackup/source"
require "stackup/version"
require "stackup/yaml"

$stdout.sync = true
$stderr.sync = true

Clamp do

  option ["-L", "--list"], :flag, "list stacks" do
    list_stacks
    exit 0
  end

  option ["-Y", "--yaml"], :flag, "output data in YAML format"

  option ["--region"], "REGION", "set region" do |arg|
    raise ArgumentError, "#{arg.inspect} doesn't look like a region" unless arg =~ /^[a-z]{2}-[a-z]+-\d$/

    arg
  end

  option ["--with-role"], "ROLE_ARN", "assume this role",
         :attribute_name => :role_arn

  option ["--retry-limit"], "N", "maximum number of retries for API calls",
         :environment_variable => "AWS_API_RETRY_LIMIT" do |arg|
    Integer(arg)
  end

  option ["--[no-]wait"], :flag, "wait for stack updates to complete",
         :default => true

  option ["--wait-poll-interval"], "N", "polling interval (in seconds) while waiting for updates",
         :default => 5, &method(:Integer)

  option "--debug", :flag, "enable debugging"

  option ["--version"], :flag, "display version" do
    puts "stackup v#{Stackup::VERSION}"
    exit 0
  end

  parameter "NAME", "Name of stack", :attribute_name => :stack_name

  def run(arguments)
    super(arguments)
  rescue Stackup::Source::ReadError => e
    signal_error e.message
  rescue Stackup::ServiceError => e
    signal_error e.message
  rescue Aws::Errors::MissingCredentialsError
    signal_error "no credentials provided"
  rescue Aws::Errors::ServiceError => e
    signal_error e.message
  end

  private

  def logger
    @logger ||= ConsoleLogger.new($stdout, debug?)
  end

  def format_data(data)
    if yaml?
      YAML.dump(data)
    else
      MultiJson.dump(data, :pretty => true)
    end
  end

  def display_data(data)
    puts format_data(data)
  end

  def role_arn=(arg)
    raise ArgumentError, "#{arg.inspect} doesn't look like a role ARN" unless arg =~ %r{^arn:aws:iam::\d+:role/}

    @role_arn = arg
  end

  def stackup
    Stackup(aws_config)
  end

  def base_aws_config
    {
      :log_level => :debug,
      :logger => logger,
      :region => region,
      :retry_limit => retry_limit
    }.reject { |_k, v| v.nil? }
  end

  def aws_config
    return base_aws_config unless role_arn

    assumed_credentials = Aws::AssumeRoleCredentials.new(
      :client => Aws::STS::Client.new(base_aws_config),
      :role_arn => role_arn,
      :role_session_name => "stackup-#{SecureRandom.hex(8)}"
    )
    base_aws_config.merge(:credentials => assumed_credentials)
  end

  def stack
    stackup.stack(stack_name, :wait => wait?, :wait_poll_interval => wait_poll_interval)
  end

  def list_stacks
    stackup.stack_names.each do |name|
      puts name
    end
  end

  def report_change
    final_status = yield
    puts final_status unless final_status.nil?
  end

  subcommand "status", "Print stack status." do

    def execute
      puts stack.status
    end

  end

  module HasParameters

    extend Clamp::Option::Declaration

    option ["-p", "--parameters"], "FILE", "parameters file (last wins)",
           :multivalued => true,
           :attribute_name => :parameter_sources,
           &Stackup::Source.method(:new)

    option ["-o", "--override"], "PARAM=VALUE", "parameter overrides",
           :multivalued => true,
           :attribute_name => :override_list

    private

    def parameters
      parameters_from_files.merge(parameter_overrides)
    end

    def parameters_from_files
      parameter_sources.map do |src|
        Stackup::Parameters.new(src.data).to_hash
      end.inject({}, :merge)
    end

    def parameter_overrides
      {}.tap do |result|
        override_list.each do |override|
          key, value = override.split("=", 2)
          result[key] = value
        end
      end
    end

  end

  subcommand "up", "Create/update the stack." do

    option ["-t", "--template"], "FILE", "template source",
           :attribute_name => :template_source,
           &Stackup::Source.method(:new)

    option ["-T", "--use-previous-template"], :flag,
           "reuse the existing template"

    include HasParameters

    option "--tags", "FILE", "stack tags file",
           :attribute_name => :tag_source,
           &Stackup::Source.method(:new)

    option "--policy", "FILE", "stack policy file",
           :attribute_name => :policy_source,
           &Stackup::Source.method(:new)

    option "--service-role-arn", "SERVICE_ROLE_ARN", "cloudformation service role ARN" do |arg|
      raise ArgumentError, "#{arg.inspect} doesn't look like a role ARN" unless arg =~ %r{^arn:aws:iam::\d+:role/}

      arg
    end

    option "--on-failure", "ACTION",
           "when stack creation fails: DO_NOTHING, ROLLBACK, or DELETE",
           :default => "ROLLBACK"

    option "--capability", "CAPABILITY", "cloudformation capability",
           :multivalued => true, :default => ["CAPABILITY_NAMED_IAM"]

    def execute
      unless template_source || use_previous_template?
        signal_usage_error "Specify either --template or --use-previous-template"
      end
      options = {}
      if template_source
        if template_source.s3?
          options[:template_url] = template_source.location
        else
          options[:template] = template_source.data
        end
      end
      options[:on_failure] = on_failure
      options[:parameters] = parameters
      options[:tags] = tag_source.data if tag_source
      if policy_source
        if policy_source.s3?
          options[:stack_policy_url] = policy_source.location
        else
          options[:stack_policy] = policy_source.data
        end
      end
      options[:role_arn] = service_role_arn if service_role_arn
      options[:use_previous_template] = use_previous_template?
      options[:capabilities] = capability_list
      report_change do
        stack.create_or_update(options)
      end
    end

  end

  subcommand ["change-sets"], "List change-sets." do

    def execute
      stack.change_set_summaries.each do |change_set|
        puts [
          pad(change_set.change_set_name, 36),
          pad(change_set.status, 20),
          pad(change_set.execution_status, 24)
        ].join("  ")
      end
    end

    private

    def pad(s, width)
      (s || "").ljust(width)
    end

  end

  subcommand ["change-set"], "Change-set operations." do

    option "--name", "NAME", "Name of change-set",
           :attribute_name => :change_set_name,
           :default => "pending"

    subcommand "create", "Create a change-set." do

      option ["-d", "--description"], "DESC",
             "Change-set description"

      option ["-t", "--template"], "FILE", "template source",
             :attribute_name => :template_source,
             &Stackup::Source.method(:new)

      option ["-T", "--use-previous-template"], :flag,
             "reuse the existing template"

      option ["--force"], :flag,
             "replace existing change-set of the same name"

      include HasParameters

      option "--tags", "FILE", "stack tags file",
             :attribute_name => :tag_source,
             &Stackup::Source.method(:new)

<<<<<<< HEAD
      option "--service-role-arn", "SERVICE_ROLE_ARN", "cloudformation service role ARN" do |arg|
        raise ArgumentError, "#{arg.inspect} doesn't look like a role ARN" unless arg =~ %r{^arn:aws:iam::\d+:role/}

        arg
      end
=======
      option "--capability", "CAPABILITY", "cloudformation capability",
             :multivalued => true, :default => ["CAPABILITY_NAMED_IAM"]
>>>>>>> 7ef7f498

      def execute
        unless template_source || use_previous_template?
          signal_usage_error "Specify either --template or --use-previous-template"
        end
        options = {}
        if template_source
          if template_source.s3?
            options[:template_url] = template_source.location
          else
            options[:template] = template_source.data
          end
        end
        options[:parameters] = parameters
        options[:description] = description if description
        options[:tags] = tag_source.data if tag_source
        options[:role_arn] = service_role_arn if service_role_arn
        options[:use_previous_template] = use_previous_template?
        options[:force] = force?
        options[:capabilities] = capability_list
        report_change do
          change_set.create(options)
        end
      end

    end

    subcommand "changes", "Describe the change-set." do

      def execute
        display_data(change_set.describe.changes.map(&:to_h))
      end

    end

    subcommand "inspect", "Show full change-set details." do

      def execute
        display_data(change_set.describe.to_h)
      end

    end

    subcommand ["apply", "execute"], "Apply the change-set." do

      def execute
        report_change do
          change_set.execute
        end
      end

    end

    subcommand "delete", "Delete the change-set." do

      def execute
        report_change do
          change_set.delete
        end
      end

    end

    private

    def change_set
      stack.change_set(change_set_name)
    end

  end

  subcommand "diff", "Compare template/params to current stack." do

    option "--diff-format", "FORMAT", "'text', 'color', or 'html'", :default => "color"

    option ["-C", "--context-lines"], "LINES", "number of lines of context to show", :default => 10_000

    option ["-t", "--template"], "FILE", "template source",
           :attribute_name => :template_source,
           &Stackup::Source.method(:new)

    include HasParameters

    option "--tags", "FILE", "stack tags file",
           :attribute_name => :tag_source,
           &Stackup::Source.method(:new)

    def execute
      current = {}
      planned = {}
      if template_source
        current["Template"] = stack.template
        planned["Template"] = template_source.data
      end
      unless parameter_sources.empty?
        current["Parameters"] = existing_parameters.sort.to_h
        planned["Parameters"] = new_parameters.sort.to_h
      end
      if tag_source
        current["Tags"] = stack.tags.sort.to_h
        planned["Tags"] = tag_source.data.sort.to_h
      end
      signal_usage_error "specify '--template' or '--parameters'" if planned.empty?
      puts differ.diff(current, planned, context_lines)
    end

    private

    def differ
      Stackup::Differ.new(diff_format, &method(:format_data))
    end

    def existing_parameters
      @existing_parameters ||= stack.parameters
    end

    def new_parameters
      existing_parameters.merge(parameters)
    end

  end

  subcommand ["down", "delete"], "Remove the stack." do

    def execute
      report_change do
        stack.delete
      end
    end

  end

  subcommand "cancel-update", "Cancel the update in-progress." do

    def execute
      report_change do
        stack.cancel_update
      end
    end

  end

  subcommand "wait", "Wait until stack is stable." do

    def execute
      puts stack.wait
    end

  end

  subcommand "events", "List stack events." do

    option ["-f", "--follow"], :flag, "follow new events"
    option ["--data"], :flag, "display events as data"

    def execute
      stack.watch(false) do |watcher|
        loop do
          watcher.each_new_event do |event|
            display_event(event)
          end
          break unless follow?

          sleep 5
        end
      end
    end

    private

    def display_event(e)
      if data?
        display_data(event_data(e))
      else
        puts event_summary(e)
      end
    end

    def event_data(e)
      {
        "timestamp" => e.timestamp.localtime,
        "logical_resource_id" => e.logical_resource_id,
        "physical_resource_id" => e.physical_resource_id,
        "resource_status" => e.resource_status,
        "resource_status_reason" => e.resource_status_reason
      }.reject { |_k, v| blank?(v) }
    end

    def blank?(v)
      v.nil? || v.respond_to?(:empty?) && v.empty?
    end

    def event_summary(e)
      summary = "[#{e.timestamp.localtime.iso8601}] #{e.logical_resource_id}"
      summary += " - #{e.resource_status}"
      summary += " - #{e.resource_status_reason}" if e.resource_status_reason
      summary
    end

  end

  subcommand "template", "Display stack template." do

    def execute
      display_data(stack.template)
    end

  end

  subcommand ["parameters", "params"], "Display stack parameters." do

    def execute
      display_data(stack.parameters)
    end

  end

  subcommand "tags", "Display stack tags." do

    def execute
      display_data(stack.tags)
    end

  end

  subcommand "resources", "Display stack resources." do

    def execute
      display_data(stack.resources)
    end

  end

  subcommand "outputs", "Display stack outputs." do

    def execute
      display_data(stack.outputs)
    end

  end

  subcommand "inspect", "Display stack particulars." do

    def execute
      data = {
        "Status" => stack.status,
        "Parameters" => stack.parameters,
        "Tags" => stack.tags,
        "Resources" => stack.resources,
        "Outputs" => stack.outputs
      }
      display_data(data)
    end

  end

end<|MERGE_RESOLUTION|>--- conflicted
+++ resolved
@@ -283,16 +283,14 @@
              :attribute_name => :tag_source,
              &Stackup::Source.method(:new)
 
-<<<<<<< HEAD
       option "--service-role-arn", "SERVICE_ROLE_ARN", "cloudformation service role ARN" do |arg|
         raise ArgumentError, "#{arg.inspect} doesn't look like a role ARN" unless arg =~ %r{^arn:aws:iam::\d+:role/}
 
         arg
       end
-=======
+
       option "--capability", "CAPABILITY", "cloudformation capability",
              :multivalued => true, :default => ["CAPABILITY_NAMED_IAM"]
->>>>>>> 7ef7f498
 
       def execute
         unless template_source || use_previous_template?
